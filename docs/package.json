--- conflicted
+++ resolved
@@ -1,21 +1,10 @@
 {
-<<<<<<< HEAD
   "dependencies": {
     "antora": "3.2.0-alpha.8",
     "@antora/atlas-extension": "1.0.0-alpha.2",
     "@antora/collector-extension": "1.0.1",
     "@asciidoctor/tabs": "1.0.0-beta.6",
-    "@springio/antora-extensions": "1.14.2",
-    "@springio/asciidoctor-extensions": "1.0.0-alpha.16"
-  }
-=======
-	"dependencies": {
-		"antora": "3.2.0-alpha.8",
-		"@antora/atlas-extension": "1.0.0-alpha.2",
-		"@antora/collector-extension": "1.0.1",
-		"@asciidoctor/tabs": "1.0.0-beta.6",
 		"@springio/antora-extensions": "1.14.4",
 		"@springio/asciidoctor-extensions": "1.0.0-alpha.16"
-	}
->>>>>>> a196c336
+  }
 }