--- conflicted
+++ resolved
@@ -8,17 +8,12 @@
 |spring.cloud.config.override-system-properties | true | Flag to indicate that the external properties should override system properties. Default true.
 |spring.cloud.discovery.client.composite-indicator.enabled | true | Enables discovery client composite health indicator.
 |spring.cloud.discovery.client.health-indicator.enabled | true | 
-<<<<<<< HEAD
-|spring.cloud.discovery.client.health-indicator.include-description | false |
-|spring.cloud.discovery.client.simple.instances |  |
+|spring.cloud.discovery.client.health-indicator.include-description | false | 
+|spring.cloud.discovery.client.simple.instances |  | 
 |spring.cloud.discovery.client.simple.local.instance-id |  | The unique identifier or name for the service instance.
 |spring.cloud.discovery.client.simple.local.metadata |  | Metadata for the service instance. Can be used by discovery clients to modify their behaviour per instance, e.g. when load balancing.
 |spring.cloud.discovery.client.simple.local.service-id |  | The identifier or name for the service. Multiple instances might share the same service ID.
 |spring.cloud.discovery.client.simple.local.uri |  | The URI of the service instance. Will be parsed to extract the scheme, host, and port.
-=======
-|spring.cloud.discovery.client.health-indicator.include-description | false | 
-|spring.cloud.discovery.client.simple.instances |  | 
->>>>>>> 3e74ab01
 |spring.cloud.discovery.client.simple.order |  | 
 |spring.cloud.discovery.enabled | true | Enables discovery client health indicators.
 |spring.cloud.features.enabled | true | Enables the features endpoint.
