|===
|Name | Default | Description

|spring.cloud.compatibility-verifier.compatible-boot-versions |  | Default accepted versions for the Spring Boot dependency. You can set {@code x} for the patch version if you don't want to specify a concrete value. Example: {@code 3.4.x}
|spring.cloud.compatibility-verifier.enabled | `false` | Enables creation of Spring Cloud compatibility verification.
|spring.cloud.config.allow-override | `true` | Flag to indicate that {@link #isOverrideSystemProperties() systemPropertiesOverride} can be used. Set to false to prevent users from changing the default accidentally. Default true.
|spring.cloud.config.override-none | `false` | Flag to indicate that when {@link #setAllowOverride(boolean) allowOverride} is true, external properties should take lowest priority and should not override any existing property sources (including local config files). Default false.
|spring.cloud.config.override-system-properties | `true` | Flag to indicate that the external properties should override system properties. Default true.
|spring.cloud.discovery.client.composite-indicator.enabled | `true` | Enables discovery client composite health indicator.
|spring.cloud.discovery.client.health-indicator.enabled | `true` | 
|spring.cloud.discovery.client.health-indicator.include-description | `false` | 
|spring.cloud.discovery.client.simple.instances |  | 
|spring.cloud.discovery.client.simple.order |  | 
|spring.cloud.discovery.enabled | `true` | Enables discovery client health indicators.
|spring.cloud.features.enabled | `true` | Enables the features endpoint.
|spring.cloud.httpclientfactories.apache.enabled | `true` | Enables creation of Apache Http Client factory beans.
|spring.cloud.httpclientfactories.ok.enabled | `true` | Enables creation of OK Http Client factory beans.
|spring.cloud.hypermedia.refresh.fixed-delay | `5000` | 
|spring.cloud.hypermedia.refresh.initial-delay | `10000` | 
|spring.cloud.inetutils.default-hostname | `localhost` | The default hostname. Used in case of errors.
|spring.cloud.inetutils.default-ip-address | `127.0.0.1` | The default IP address. Used in case of errors.
|spring.cloud.inetutils.ignored-interfaces |  | List of Java regular expressions for network interfaces that will be ignored.
|spring.cloud.inetutils.preferred-networks |  | List of Java regular expressions for network addresses that will be preferred.
|spring.cloud.inetutils.timeout-seconds | `1` | Timeout, in seconds, for calculating hostname.
|spring.cloud.inetutils.use-only-site-local-interfaces | `false` | Whether to use only interfaces with site local addresses. See {@link InetAddress#isSiteLocalAddress()} for more details.
|spring.cloud.loadbalancer.cache.caffeine.spec |  | The spec to use to create caches. See CaffeineSpec for more details on the spec format.
|spring.cloud.loadbalancer.cache.capacity | `256` | Initial cache capacity expressed as int.
|spring.cloud.loadbalancer.cache.enabled | `true` | Enables Spring Cloud LoadBalancer caching mechanism.
|spring.cloud.loadbalancer.cache.ttl | `35s` | Time To Live - time counted from writing of the record, after which cache entries are expired, expressed as a {@link Duration}. The property {@link String} has to be in keeping with the appropriate syntax as specified in Spring Boot <code>StringToDurationConverter</code>. @see <a href= "https://github.com/spring-projects/spring-boot/blob/master/spring-boot-project/spring-boot/src/main/java/org/springframework/boot/convert/StringToDurationConverter.java">StringToDurationConverter.java</a>
|spring.cloud.loadbalancer.health-check.initial-delay | `0` | Initial delay value for the HealthCheck scheduler.
|spring.cloud.loadbalancer.health-check.interval | `25s` | Interval for rerunning the HealthCheck scheduler.
|spring.cloud.loadbalancer.health-check.path |  | 
<<<<<<< HEAD
|spring.cloud.loadbalancer.hint |  | Allows setting the value of <code>hint</code> that is passed on to the LoadBalancer request and can subsequently be used in {@link ReactiveLoadBalancer} implementations.
|spring.cloud.loadbalancer.retry.avoid-previous-instance | `true` | Enables wrapping ServiceInstanceListSupplier beans with `RetryAwareServiceInstanceListSupplier` if Spring-Retry is in the classpath.
|spring.cloud.loadbalancer.retry.backoff.enabled | `false` | Indicates whether Reactor Retry backoffs should be applied.
|spring.cloud.loadbalancer.retry.backoff.jitter | `0.5` | Used to set {@link RetryBackoffSpec#jitter}.
|spring.cloud.loadbalancer.retry.backoff.max-backoff |  | Used to set {@link RetryBackoffSpec#maxBackoff}.
|spring.cloud.loadbalancer.retry.backoff.min-backoff | `5ms` | Used to set {@link RetryBackoffSpec#minBackoff}.
|spring.cloud.loadbalancer.retry.enabled | `true` | 
|spring.cloud.loadbalancer.retry.max-retries-on-next-service-instance | `1` | Number of retries to be executed on the next <code>ServiceInstance</code>. A <code>ServiceInstance</code> is chosen before each retry call.
|spring.cloud.loadbalancer.retry.max-retries-on-same-service-instance | `0` | Number of retries to be executed on the same <code>ServiceInstance</code>.
|spring.cloud.loadbalancer.retry.retry-on-all-operations | `false` | Indicates retries should be attempted on operations other than {@link HttpMethod#GET}.
=======
|spring.cloud.loadbalancer.health-check.refetch-instances | false | Indicates whether the instances should be refetched by the <code>HealthCheckServiceInstanceListSupplier</code>. This can be used if the instances can be updated and the underlying delegate does not provide an ongoing flux.
|spring.cloud.loadbalancer.health-check.refetch-instances-interval | 25s | Interval for refetching available service instances.
|spring.cloud.loadbalancer.health-check.repeat-health-check | true | Indicates whether health checks should keep repeating. It might be useful to set it to <code>false</code> if periodically refetching the instances, as every refetch will also trigger a healthcheck.
|spring.cloud.loadbalancer.retry.enabled | true | 
|spring.cloud.loadbalancer.retry.max-retries-on-next-service-instance | 1 | Number of retries to be executed on the next <code>ServiceInstance</code>. A <code>ServiceInstance</code> is chosen before each retry call.
|spring.cloud.loadbalancer.retry.max-retries-on-same-service-instance | 0 | Number of retries to be executed on the same <code>ServiceInstance</code>.
|spring.cloud.loadbalancer.retry.retry-on-all-operations | false | Indicates retries should be attempted on operations other than {@link HttpMethod#GET}.
>>>>>>> cbedae2e
|spring.cloud.loadbalancer.retry.retryable-status-codes |  | A {@link Set} of status codes that should trigger a retry.
|spring.cloud.loadbalancer.ribbon.enabled | `true` | Causes `RibbonLoadBalancerClient` to be used by default.
|spring.cloud.loadbalancer.service-discovery.timeout |  | String representation of Duration of the timeout for calls to service discovery.
|spring.cloud.loadbalancer.zone |  | Spring Cloud LoadBalancer zone.
|spring.cloud.refresh.enabled | `true` | Enables autoconfiguration for the refresh scope and associated features.
|spring.cloud.refresh.extra-refreshable | `true` | Additional class names for beans to post process into refresh scope.
|spring.cloud.refresh.never-refreshable | `true` | Comma separated list of class names for beans to never be refreshed or rebound.
|spring.cloud.service-registry.auto-registration.enabled | `true` | Whether service auto-registration is enabled. Defaults to true.
|spring.cloud.service-registry.auto-registration.fail-fast | `false` | Whether startup fails if there is no AutoServiceRegistration. Defaults to false.
|spring.cloud.service-registry.auto-registration.register-management | `true` | Whether to register the management as a service. Defaults to true.
|spring.cloud.util.enabled | `true` | Enables creation of Spring Cloud utility beans.

|===<|MERGE_RESOLUTION|>--- conflicted
+++ resolved
@@ -30,7 +30,9 @@
 |spring.cloud.loadbalancer.health-check.initial-delay | `0` | Initial delay value for the HealthCheck scheduler.
 |spring.cloud.loadbalancer.health-check.interval | `25s` | Interval for rerunning the HealthCheck scheduler.
 |spring.cloud.loadbalancer.health-check.path |  | 
-<<<<<<< HEAD
+|spring.cloud.loadbalancer.health-check.refetch-instances | `false` | Indicates whether the instances should be refetched by the <code>HealthCheckServiceInstanceListSupplier</code>. This can be used if the instances can be updated and the underlying delegate does not provide an ongoing flux.
+|spring.cloud.loadbalancer.health-check.refetch-instances-interval | `25s` | Interval for refetching available service instances.
+|spring.cloud.loadbalancer.health-check.repeat-health-check | `true` | Indicates whether health checks should keep repeating. It might be useful to set it to <code>false</code> if periodically refetching the instances, as every refetch will also trigger a healthcheck.
 |spring.cloud.loadbalancer.hint |  | Allows setting the value of <code>hint</code> that is passed on to the LoadBalancer request and can subsequently be used in {@link ReactiveLoadBalancer} implementations.
 |spring.cloud.loadbalancer.retry.avoid-previous-instance | `true` | Enables wrapping ServiceInstanceListSupplier beans with `RetryAwareServiceInstanceListSupplier` if Spring-Retry is in the classpath.
 |spring.cloud.loadbalancer.retry.backoff.enabled | `false` | Indicates whether Reactor Retry backoffs should be applied.
@@ -41,15 +43,6 @@
 |spring.cloud.loadbalancer.retry.max-retries-on-next-service-instance | `1` | Number of retries to be executed on the next <code>ServiceInstance</code>. A <code>ServiceInstance</code> is chosen before each retry call.
 |spring.cloud.loadbalancer.retry.max-retries-on-same-service-instance | `0` | Number of retries to be executed on the same <code>ServiceInstance</code>.
 |spring.cloud.loadbalancer.retry.retry-on-all-operations | `false` | Indicates retries should be attempted on operations other than {@link HttpMethod#GET}.
-=======
-|spring.cloud.loadbalancer.health-check.refetch-instances | false | Indicates whether the instances should be refetched by the <code>HealthCheckServiceInstanceListSupplier</code>. This can be used if the instances can be updated and the underlying delegate does not provide an ongoing flux.
-|spring.cloud.loadbalancer.health-check.refetch-instances-interval | 25s | Interval for refetching available service instances.
-|spring.cloud.loadbalancer.health-check.repeat-health-check | true | Indicates whether health checks should keep repeating. It might be useful to set it to <code>false</code> if periodically refetching the instances, as every refetch will also trigger a healthcheck.
-|spring.cloud.loadbalancer.retry.enabled | true | 
-|spring.cloud.loadbalancer.retry.max-retries-on-next-service-instance | 1 | Number of retries to be executed on the next <code>ServiceInstance</code>. A <code>ServiceInstance</code> is chosen before each retry call.
-|spring.cloud.loadbalancer.retry.max-retries-on-same-service-instance | 0 | Number of retries to be executed on the same <code>ServiceInstance</code>.
-|spring.cloud.loadbalancer.retry.retry-on-all-operations | false | Indicates retries should be attempted on operations other than {@link HttpMethod#GET}.
->>>>>>> cbedae2e
 |spring.cloud.loadbalancer.retry.retryable-status-codes |  | A {@link Set} of status codes that should trigger a retry.
 |spring.cloud.loadbalancer.ribbon.enabled | `true` | Causes `RibbonLoadBalancerClient` to be used by default.
 |spring.cloud.loadbalancer.service-discovery.timeout |  | String representation of Duration of the timeout for calls to service discovery.
