/*
 * Copyright 2013-2017 the original author or authors.
 *
 * Licensed under the Apache License, Version 2.0 (the "License");
 * you may not use this file except in compliance with the License.
 * You may obtain a copy of the License at
 *
 *      http://www.apache.org/licenses/LICENSE-2.0
 *
 * Unless required by applicable law or agreed to in writing, software
 * distributed under the License is distributed on an "AS IS" BASIS,
 * WITHOUT WARRANTIES OR CONDITIONS OF ANY KIND, either express or implied.
 * See the License for the specific language governing permissions and
 * limitations under the License.
 */

package org.springframework.cloud.client;


import java.net.URI;
import java.util.LinkedHashMap;
import java.util.Map;
<<<<<<< HEAD
import java.util.Set;

import lombok.Data;
import lombok.RequiredArgsConstructor;
=======
import java.util.Objects;
>>>>>>> 17255503

/**
 * Default implementation of {@link ServiceInstance}.
 *
 * @author Spencer Gibb
 * @author Steven van Beelen
 */
public class DefaultServiceInstance implements ServiceInstance {

	private final String serviceId;

	private final String host;

	private final int port;

	private final boolean secure;

	private final Map<String, String> metadata;

	public DefaultServiceInstance(String serviceId, String host, int port, boolean secure,
			Map<String, String> metadata) {
		this.serviceId = serviceId;
		this.host = host;
		this.port = port;
		this.secure = secure;
		this.metadata = metadata;
	}

	public DefaultServiceInstance(String serviceId, String host, int port,
			boolean secure) {
		this(serviceId, host, port, secure, new LinkedHashMap<String, String>());
	}

	@Override
	public URI getUri() {
		return getUri(this);
	}

	@Override
	public Map<String, String> getMetadata() {
		return this.metadata;
	}

	@Override
	public void putMetadata(String key, String value) {
		this.metadata.put(key, value);
	}

	@Override
	public void setMetadata(Map<String, String> metadata) {
		Set<String> keySet = this.metadata.keySet();
		for (String key : keySet) {
			this.metadata.remove(key);
		}

		for (Map.Entry<String, String> newEntry : metadata.entrySet()) {
			this.metadata.put(newEntry.getKey(), newEntry.getValue());
		}
	}

	/**
	 * Create a uri from the given ServiceInstance's host:port
	 * @param instance
	 * @return URI of the form (secure)?https:http + "host:port"
	 */
	public static URI getUri(ServiceInstance instance) {
		String scheme = (instance.isSecure()) ? "https" : "http";
		String uri = String.format("%s://%s:%s", scheme, instance.getHost(),
				instance.getPort());
		return URI.create(uri);
	}

	@Override
	public String getServiceId() {
		return serviceId;
	}

	@Override
	public String getHost() {
		return host;
	}

	@Override
	public int getPort() {
		return port;
	}

	@Override
	public boolean isSecure() {
		return secure;
	}

	@Override
	public String toString() {
		return "DefaultServiceInstance{" +
				"serviceId='" + serviceId + '\'' +
				", host='" + host + '\'' +
				", port=" + port +
				", secure=" + secure +
				", metadata=" + metadata +
				'}';
	}

	@Override
	public boolean equals(Object o) {
		if (this == o) return true;
		if (o == null || getClass() != o.getClass()) return false;
		DefaultServiceInstance that = (DefaultServiceInstance) o;
		return port == that.port &&
				secure == that.secure &&
				Objects.equals(serviceId, that.serviceId) &&
				Objects.equals(host, that.host) &&
				Objects.equals(metadata, that.metadata);
	}

	@Override
	public int hashCode() {
		return Objects.hash(serviceId, host, port, secure, metadata);
	}
}<|MERGE_RESOLUTION|>--- conflicted
+++ resolved
@@ -16,18 +16,12 @@
 
 package org.springframework.cloud.client;
 
-
 import java.net.URI;
 import java.util.LinkedHashMap;
 import java.util.Map;
-<<<<<<< HEAD
+
 import java.util.Set;
-
-import lombok.Data;
-import lombok.RequiredArgsConstructor;
-=======
 import java.util.Objects;
->>>>>>> 17255503
 
 /**
  * Default implementation of {@link ServiceInstance}.
