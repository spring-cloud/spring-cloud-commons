/*
 * Copyright 2012-2021 the original author or authors.
 *
 * Licensed under the Apache License, Version 2.0 (the "License");
 * you may not use this file except in compliance with the License.
 * You may obtain a copy of the License at
 *
 *      https://www.apache.org/licenses/LICENSE-2.0
 *
 * Unless required by applicable law or agreed to in writing, software
 * distributed under the License is distributed on an "AS IS" BASIS,
 * WITHOUT WARRANTIES OR CONDITIONS OF ANY KIND, either express or implied.
 * See the License for the specific language governing permissions and
 * limitations under the License.
 */

package org.springframework.cloud.client;

import java.net.URI;
import java.util.LinkedHashMap;
import java.util.Map;
import java.util.Objects;

/**
 * Default implementation of {@link ServiceInstance}.
 *
 * @author Spencer Gibb
 * @author Tim Ysewyn
 * @author Charu Covindane
 * @author Daniel Gerber
 */
public class DefaultServiceInstance implements ServiceInstance {

	private String instanceId;

	private String serviceId;

	private String host;

	private int port;

	private boolean secure;

	private Map<String, String> metadata = new LinkedHashMap<>();

	private URI uri;

	/**
	 * @param instanceId the id of the instance.
	 * @param serviceId the id of the service.
	 * @param host the host where the service instance can be found.
	 * @param port the port on which the service is running.
	 * @param secure indicates whether or not the connection needs to be secure.
	 * @param metadata a map containing metadata.
	 */
	public DefaultServiceInstance(String instanceId, String serviceId, String host, int port, boolean secure,
			Map<String, String> metadata) {
		this.instanceId = instanceId;
		this.serviceId = serviceId;
		this.host = host;
		this.port = port;
		this.secure = secure;
		this.metadata = metadata;
	}

	/**
	 * @param instanceId the id of the instance.
	 * @param serviceId the id of the service.
	 * @param host the host where the service instance can be found.
	 * @param port the port on which the service is running.
	 * @param secure indicates whether or not the connection needs to be secure.
	 */
	public DefaultServiceInstance(String instanceId, String serviceId, String host, int port, boolean secure) {
		this(instanceId, serviceId, host, port, secure, new LinkedHashMap<>());
	}

	public DefaultServiceInstance() {
	}

	/**
	 * Creates a URI from the given ServiceInstance's host:port.
	 * @param instance the ServiceInstance.
	 * @return URI of the form (secure)?https:http + "host:port".
	 */
	public static URI getUri(ServiceInstance instance) {
<<<<<<< HEAD
		String scheme = (instance.isSecure()) ? "https" : "http";
		String uri = String.format("%s://%s:%s", scheme, instance.getHost(), instance.getPort());
=======
		String scheme = instance.getScheme();
		String uri = String.format("%s://%s:%s", scheme, instance.getHost(),
				instance.getPort());
>>>>>>> f2fe2820
		return URI.create(uri);
	}

	@Override
	public URI getUri() {
		return getUri(this);
	}

	@Override
	public Map<String, String> getMetadata() {
		return metadata;
	}

	@Override
	public String getInstanceId() {
		return instanceId;
	}

	@Override
	public String getServiceId() {
		return serviceId;
	}

	@Override
	public String getHost() {
		return host;
	}

	@Override
	public int getPort() {
		return port;
	}

	@Override
	public boolean isSecure() {
		return secure;
	}

	public void setInstanceId(String instanceId) {
		this.instanceId = instanceId;
	}

	public void setServiceId(String serviceId) {
		this.serviceId = serviceId;
	}

	public void setHost(String host) {
		this.host = host;
	}

	public void setPort(int port) {
		this.port = port;
	}

	public void setUri(URI uri) {
		this.uri = uri;
		this.host = this.uri.getHost();
		this.port = this.uri.getPort();
		String scheme = this.uri.getScheme();
		if ("https".equals(scheme)) {
			this.secure = true;
		}
	}

	@Override
	public String toString() {
		return "DefaultServiceInstance{" + "instanceId='" + instanceId + '\'' + ", serviceId='" + serviceId + '\''
				+ ", host='" + host + '\'' + ", port=" + port + ", secure=" + secure + ", metadata=" + metadata + '}';
	}

	@Override
	public boolean equals(Object o) {
		if (this == o) {
			return true;
		}
		if (o == null || getClass() != o.getClass()) {
			return false;
		}
		DefaultServiceInstance that = (DefaultServiceInstance) o;
		return port == that.port && secure == that.secure && Objects.equals(instanceId, that.instanceId)
				&& Objects.equals(serviceId, that.serviceId) && Objects.equals(host, that.host)
				&& Objects.equals(metadata, that.metadata);
	}

	@Override
	public int hashCode() {
		return Objects.hash(instanceId, serviceId, host, port, secure, metadata);
	}

	@Override
	public String getScheme() {
		return isSecure() ? "https" : "http";
	}

}<|MERGE_RESOLUTION|>--- conflicted
+++ resolved
@@ -83,14 +83,8 @@
 	 * @return URI of the form (secure)?https:http + "host:port".
 	 */
 	public static URI getUri(ServiceInstance instance) {
-<<<<<<< HEAD
-		String scheme = (instance.isSecure()) ? "https" : "http";
+		String scheme = instance.getScheme();
 		String uri = String.format("%s://%s:%s", scheme, instance.getHost(), instance.getPort());
-=======
-		String scheme = instance.getScheme();
-		String uri = String.format("%s://%s:%s", scheme, instance.getHost(),
-				instance.getPort());
->>>>>>> f2fe2820
 		return URI.create(uri);
 	}
 
