--- conflicted
+++ resolved
@@ -61,7 +61,7 @@
 	 */
 	@Deprecated
 	public DefaultServiceInstance(String serviceId, String host, int port, boolean secure,
-								  Map<String, String> metadata) {
+			Map<String, String> metadata) {
 		this(null, serviceId, host, port, secure, metadata);
 	}
 
@@ -70,11 +70,7 @@
 	 */
 	@Deprecated
 	public DefaultServiceInstance(String serviceId, String host, int port,
-<<<<<<< HEAD
-								  boolean secure) {
-=======
 			boolean secure) {
->>>>>>> c5138b5b
 		this(serviceId, host, port, secure, new LinkedHashMap<>());
 	}
 
