/*
 * Copyright 2012-2020 the original author or authors.
 *
 * Licensed under the Apache License, Version 2.0 (the "License");
 * you may not use this file except in compliance with the License.
 * You may obtain a copy of the License at
 *
 *      https://www.apache.org/licenses/LICENSE-2.0
 *
 * Unless required by applicable law or agreed to in writing, software
 * distributed under the License is distributed on an "AS IS" BASIS,
 * WITHOUT WARRANTIES OR CONDITIONS OF ANY KIND, either express or implied.
 * See the License for the specific language governing permissions and
 * limitations under the License.
 */

package org.springframework.cloud.client.discovery.simple;

import java.util.HashMap;
import java.util.List;
import java.util.Map;

import javax.annotation.PostConstruct;

import org.springframework.boot.context.properties.ConfigurationProperties;
import org.springframework.cloud.client.DefaultServiceInstance;
import org.springframework.cloud.client.discovery.DiscoveryClient;

/**
 * Properties to hold the details of a
 * {@link org.springframework.cloud.client.discovery.DiscoveryClient} service instances
 * for a given service. It also holds the user-configurable order that will be used to
 * establish the precedence of this client in the list of clients used by
 * {@link org.springframework.cloud.client.discovery.composite.CompositeDiscoveryClient}.
 *
 * @author Biju Kunjummen
 * @author Olga Maciaszek-Sharma
 * @author Tim Ysewyn
 * @author Charu Covindane
 */

@ConfigurationProperties(prefix = "spring.cloud.discovery.client.simple")
public class SimpleDiscoveryProperties {

	private Map<String, List<DefaultServiceInstance>> instances = new HashMap<>();

	/**
	 * The properties of the local instance (if it exists). Users should set these
	 * properties explicitly if they are exporting data (e.g. metrics) that need to be
	 * identified by the service instance.
	 */
	private DefaultServiceInstance local = new DefaultServiceInstance(null, null, null, 0, false);

	private int order = DiscoveryClient.DEFAULT_ORDER;

	public Map<String, List<DefaultServiceInstance>> getInstances() {
		return this.instances;
	}

	public void setInstances(Map<String, List<DefaultServiceInstance>> instances) {
		this.instances = instances;
	}

	public DefaultServiceInstance getLocal() {
		return this.local;
	}

	public int getOrder() {
		return this.order;
	}

	public void setOrder(int order) {
		this.order = order;
	}

	@PostConstruct
	public void init() {
		for (String key : this.instances.keySet()) {
			for (DefaultServiceInstance instance : this.instances.get(key)) {
				instance.setServiceId(key);
			}
		}
	}

<<<<<<< HEAD
	/**
	 * Basic implementation of {@link ServiceInstance}.
	 */
	public static class SimpleServiceInstance implements ServiceInstance {

		/**
		 * The URI of the service instance. Will be parsed to extract the scheme, host,
		 * and port.
		 */
		private URI uri;

		private String host;

		private int port;

		private boolean secure;

		/**
		 * Metadata for the service instance. Can be used by discovery clients to modify
		 * their behaviour per instance, e.g. when load balancing.
		 */
		private Map<String, String> metadata = new LinkedHashMap<>();

		/**
		 * The unique identifier or name for the service instance.
		 */
		private String instanceId;

		/**
		 * The identifier or name for the service. Multiple instances might share the same
		 * service ID.
		 */
		private String serviceId;

		public SimpleServiceInstance() {
		}

		public SimpleServiceInstance(URI uri) {
			setUri(uri);
		}

		@Override
		public String getInstanceId() {
			return this.instanceId;
		}

		public void setInstanceId(String id) {
			this.instanceId = id;
		}

		@Override
		public String getServiceId() {
			return this.serviceId;
		}

		public void setServiceId(String id) {
			this.serviceId = id;
		}

		@Override
		public String getHost() {
			return this.host;
		}

		@Override
		public int getPort() {
			return this.port;
		}

		@Override
		public boolean isSecure() {
			return this.secure;
		}

		@Override
		public URI getUri() {
			return this.uri;
		}

		public void setUri(URI uri) {
			this.uri = uri;
			this.host = this.uri.getHost();
			this.port = this.uri.getPort();
			String scheme = this.uri.getScheme();
			if ("https".equals(scheme)) {
				this.secure = true;
			}
		}

		@Override
		public Map<String, String> getMetadata() {
			return this.metadata;
		}

		@Override
		public String getScheme() {
			return this.isSecure() ? "https" : "http";
		}

=======
	public void setInstance(String serviceId, String host, int port) {
		local = new DefaultServiceInstance(null, serviceId, host, port, false);
>>>>>>> 6b6f6dbb
	}

}<|MERGE_RESOLUTION|>--- conflicted
+++ resolved
@@ -82,110 +82,8 @@
 		}
 	}
 
-<<<<<<< HEAD
-	/**
-	 * Basic implementation of {@link ServiceInstance}.
-	 */
-	public static class SimpleServiceInstance implements ServiceInstance {
-
-		/**
-		 * The URI of the service instance. Will be parsed to extract the scheme, host,
-		 * and port.
-		 */
-		private URI uri;
-
-		private String host;
-
-		private int port;
-
-		private boolean secure;
-
-		/**
-		 * Metadata for the service instance. Can be used by discovery clients to modify
-		 * their behaviour per instance, e.g. when load balancing.
-		 */
-		private Map<String, String> metadata = new LinkedHashMap<>();
-
-		/**
-		 * The unique identifier or name for the service instance.
-		 */
-		private String instanceId;
-
-		/**
-		 * The identifier or name for the service. Multiple instances might share the same
-		 * service ID.
-		 */
-		private String serviceId;
-
-		public SimpleServiceInstance() {
-		}
-
-		public SimpleServiceInstance(URI uri) {
-			setUri(uri);
-		}
-
-		@Override
-		public String getInstanceId() {
-			return this.instanceId;
-		}
-
-		public void setInstanceId(String id) {
-			this.instanceId = id;
-		}
-
-		@Override
-		public String getServiceId() {
-			return this.serviceId;
-		}
-
-		public void setServiceId(String id) {
-			this.serviceId = id;
-		}
-
-		@Override
-		public String getHost() {
-			return this.host;
-		}
-
-		@Override
-		public int getPort() {
-			return this.port;
-		}
-
-		@Override
-		public boolean isSecure() {
-			return this.secure;
-		}
-
-		@Override
-		public URI getUri() {
-			return this.uri;
-		}
-
-		public void setUri(URI uri) {
-			this.uri = uri;
-			this.host = this.uri.getHost();
-			this.port = this.uri.getPort();
-			String scheme = this.uri.getScheme();
-			if ("https".equals(scheme)) {
-				this.secure = true;
-			}
-		}
-
-		@Override
-		public Map<String, String> getMetadata() {
-			return this.metadata;
-		}
-
-		@Override
-		public String getScheme() {
-			return this.isSecure() ? "https" : "http";
-		}
-
-=======
 	public void setInstance(String serviceId, String host, int port) {
 		local = new DefaultServiceInstance(null, serviceId, host, port, false);
->>>>>>> 6b6f6dbb
 	}
 
 }