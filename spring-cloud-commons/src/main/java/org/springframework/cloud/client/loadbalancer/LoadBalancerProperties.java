/*
 * Copyright 2012-2020 the original author or authors.
 *
 * Licensed under the Apache License, Version 2.0 (the "License");
 * you may not use this file except in compliance with the License.
 * You may obtain a copy of the License at
 *
 *      https://www.apache.org/licenses/LICENSE-2.0
 *
 * Unless required by applicable law or agreed to in writing, software
 * distributed under the License is distributed on an "AS IS" BASIS,
 * WITHOUT WARRANTIES OR CONDITIONS OF ANY KIND, either express or implied.
 * See the License for the specific language governing permissions and
 * limitations under the License.
 */

package org.springframework.cloud.client.loadbalancer;

import java.io.IOException;
import java.time.Duration;
import java.util.Arrays;
import java.util.HashSet;
import java.util.Map;
import java.util.Set;
import java.util.concurrent.TimeoutException;

import reactor.util.retry.RetryBackoffSpec;

import org.springframework.boot.context.properties.ConfigurationProperties;
import org.springframework.cloud.client.ServiceInstance;
import org.springframework.cloud.client.loadbalancer.reactive.ReactiveLoadBalancer;
import org.springframework.http.HttpMethod;
import org.springframework.util.LinkedCaseInsensitiveMap;

/**
 * The base configuration bean for Spring Cloud LoadBalancer.
 *
 * See {@link LoadBalancerClientsProperties} for the {@link ConfigurationProperties}
 * annotation.
 *
 * @author Olga Maciaszek-Sharma
 * @author Gandhimathi Velusamy
 * @since 2.2.1
 */
public class LoadBalancerProperties {

	/**
	 * Properties for <code>HealthCheckServiceInstanceListSupplier</code>.
	 */
	private HealthCheck healthCheck = new HealthCheck();

	/**
	 * Allows setting the value of <code>hint</code> that is passed on to the LoadBalancer
	 * request and can subsequently be used in {@link ReactiveLoadBalancer}
	 * implementations.
	 */
	private Map<String, String> hint = new LinkedCaseInsensitiveMap<>();

	/**
	 * Allows setting the name of the header used for passing the hint for hint-based
	 * service instance filtering.
	 */
	private String hintHeaderName = "X-SC-LB-Hint";

	/**
	 * Properties for Spring-Retry and Reactor Retry support in Spring Cloud LoadBalancer.
	 */
	private Retry retry = new Retry();

	/**
	 * Properties for LoadBalancer sticky-session.
	 */
	private StickySession stickySession = new StickySession();

<<<<<<< HEAD
=======
	/**
	 * Indicates that raw status codes should be used in {@link ResponseData}.
	 */
	private boolean useRawStatusCodeInResponseData;

	/**
	 * If this flag is set to {@code true},
	 * {@code ServiceInstanceListSupplier#get(Request request)} method will be implemented
	 * to call {@code delegate.get(request)} in classes assignable from
	 * {@code DelegatingServiceInstanceListSupplier} that don't already implement that
	 * method, with the exclusion of {@code CachingServiceInstanceListSupplier} and
	 * {@code HealthCheckServiceInstanceListSupplier}, which should be placed in the
	 * instance supplier hierarchy directly after the supplier performing instance
	 * retrieval over the network, before any request-based filtering is done. Note: in
	 * 4.1, this behaviour will become the default
	 */
	private boolean callGetWithRequestOnDelegates;

>>>>>>> 354a8946
	public HealthCheck getHealthCheck() {
		return healthCheck;
	}

	public void setHealthCheck(HealthCheck healthCheck) {
		this.healthCheck = healthCheck;
	}

	public Map<String, String> getHint() {
		return hint;
	}

	public void setHint(Map<String, String> hint) {
		this.hint = hint;
	}

	public Retry getRetry() {
		return retry;
	}

	public void setRetry(Retry retry) {
		this.retry = retry;
	}

	public StickySession getStickySession() {
		return stickySession;
	}

	public void setStickySession(StickySession stickySession) {
		this.stickySession = stickySession;
	}

	public String getHintHeaderName() {
		return hintHeaderName;
	}

	public void setHintHeaderName(String hintHeaderName) {
		this.hintHeaderName = hintHeaderName;
	}

	/**
	 * Enabling X-Forwarded Host and Proto Headers.
	 */
	private XForwarded xForwarded = new XForwarded();

	public void setxForwarded(XForwarded xForwarded) {
		this.xForwarded = xForwarded;
	}

	public XForwarded getXForwarded() {
		return xForwarded;
	}

<<<<<<< HEAD
=======
	public boolean isUseRawStatusCodeInResponseData() {
		return useRawStatusCodeInResponseData;
	}

	public void setUseRawStatusCodeInResponseData(boolean useRawStatusCodeInResponseData) {
		this.useRawStatusCodeInResponseData = useRawStatusCodeInResponseData;
	}

	/**
	 * If this flag is set to {@code true},
	 * {@code ServiceInstanceListSupplier#get(Request request)} method will be implemented
	 * to call {@code delegate.get(request)} in classes assignable from
	 * {@code DelegatingServiceInstanceListSupplier} that don't already implement that
	 * method, with the exclusion of {@code CachingServiceInstanceListSupplier} and
	 * {@code HealthCheckServiceInstanceListSupplier}, which should be placed in the
	 * instance supplier hierarchy directly after the supplier performing instance
	 * retrieval over the network, before any request-based filtering is done. Note: in
	 * 4.1, this behaviour will become the default
	 */
	public boolean isCallGetWithRequestOnDelegates() {
		return callGetWithRequestOnDelegates;
	}

	/**
	 * If this flag is set to {@code true},
	 * {@code ServiceInstanceListSupplier#get(Request request)} method will be implemented
	 * to call {@code delegate.get(request)} in classes assignable from
	 * {@code DelegatingServiceInstanceListSupplier} that don't already implement that
	 * method, with the exclusion of {@code CachingServiceInstanceListSupplier} and
	 * {@code HealthCheckServiceInstanceListSupplier}, which should be placed in the
	 * instance supplier hierarchy directly after the supplier performing instance
	 * retrieval over the network, before any request-based filtering is done. Note: in
	 * 4.1, this behaviour will become the default
	 */
	public void setCallGetWithRequestOnDelegates(boolean callGetWithRequestOnDelegates) {
		this.callGetWithRequestOnDelegates = callGetWithRequestOnDelegates;
	}

>>>>>>> 354a8946
	public static class StickySession {

		/**
		 * The name of the cookie holding the preferred instance id.
		 */
		private String instanceIdCookieName = "sc-lb-instance-id";

		/**
		 * Indicates whether a cookie with the newly selected instance should be added by
		 * SC LoadBalancer.
		 */
		private boolean addServiceInstanceCookie = false;

		public String getInstanceIdCookieName() {
			return instanceIdCookieName;
		}

		public void setInstanceIdCookieName(String instanceIdCookieName) {
			this.instanceIdCookieName = instanceIdCookieName;
		}

		public boolean isAddServiceInstanceCookie() {
			return addServiceInstanceCookie;
		}

		public void setAddServiceInstanceCookie(boolean addServiceInstanceCookie) {
			this.addServiceInstanceCookie = addServiceInstanceCookie;
		}

	}

	public static class XForwarded {

		/**
		 * To Enable X-Forwarded Headers.
		 */
		private boolean enabled = false;

		public boolean isEnabled() {
			return enabled;
		}

		public void setEnabled(boolean enabled) {
			this.enabled = enabled;
		}

	}

	public static class HealthCheck {

		/**
		 * Initial delay value for the HealthCheck scheduler.
		 */
		private Duration initialDelay = Duration.ZERO;

		/**
		 * Interval for rerunning the HealthCheck scheduler.
		 */
		private Duration interval = Duration.ofSeconds(25);

		/**
		 * Interval for refetching available service instances.
		 */
		private Duration refetchInstancesInterval = Duration.ofSeconds(25);

		/**
		 * Path at which the health-check request should be made. Can be set up per
		 * <code>serviceId</code>. A <code>default</code> value can be set up as well. If
		 * none is set up, <code>/actuator/health</code> will be used.
		 */
		private Map<String, String> path = new LinkedCaseInsensitiveMap<>();

		/**
		 * Port at which the health-check request should be made. If none is set, the port
		 * under which the requested service is available at the service instance.
		 */
		private Integer port;

		/**
		 * Indicates whether the instances should be refetched by the
		 * <code>HealthCheckServiceInstanceListSupplier</code>. This can be used if the
		 * instances can be updated and the underlying delegate does not provide an
		 * ongoing flux.
		 */
		private boolean refetchInstances = false;

		/**
		 * Indicates whether health checks should keep repeating. It might be useful to
		 * set it to <code>false</code> if periodically refetching the instances, as every
		 * refetch will also trigger a healthcheck.
		 */
		private boolean repeatHealthCheck = true;

		/**
		 * Indicates whether the {@code healthCheckFlux} should emit on each alive
		 * {@link ServiceInstance} that has been retrieved. If set to {@code false}, the
		 * entire alive instances sequence is first collected into a list and only then
		 * emitted.
		 */
		private boolean updateResultsList = true;

		public boolean getRefetchInstances() {
			return refetchInstances;
		}

		public void setRefetchInstances(boolean refetchInstances) {
			this.refetchInstances = refetchInstances;
		}

		public boolean getRepeatHealthCheck() {
			return repeatHealthCheck;
		}

		public void setRepeatHealthCheck(boolean repeatHealthCheck) {
			this.repeatHealthCheck = repeatHealthCheck;
		}

		public Duration getInitialDelay() {
			return initialDelay;
		}

		public void setInitialDelay(Duration initialDelay) {
			this.initialDelay = initialDelay;
		}

		public Duration getRefetchInstancesInterval() {
			return refetchInstancesInterval;
		}

		public void setRefetchInstancesInterval(Duration refetchInstancesInterval) {
			this.refetchInstancesInterval = refetchInstancesInterval;
		}

		public Map<String, String> getPath() {
			return path;
		}

		public void setPath(Map<String, String> path) {
			this.path = path;
		}

		public Duration getInterval() {
			return interval;
		}

		public void setInterval(Duration interval) {
			this.interval = interval;
		}

		public Integer getPort() {
			return port;
		}

		public void setPort(Integer port) {
			this.port = port;
		}

		public boolean isUpdateResultsList() {
			return updateResultsList;
		}

		public void setUpdateResultsList(boolean updateResultsList) {
			this.updateResultsList = updateResultsList;
		}

	}

	public static class Retry {

		private boolean enabled = true;

		/**
		 * Indicates retries should be attempted on operations other than
		 * {@link HttpMethod#GET}.
		 */
		private boolean retryOnAllOperations = false;

		/**
		 * Indicates retries should be attempted for all exceptions, not only those
		 * specified in {@code retryableExceptions}.
		 */
		private boolean retryOnAllExceptions = false;

		/**
		 * Number of retries to be executed on the same <code>ServiceInstance</code>.
		 */
		private int maxRetriesOnSameServiceInstance = 0;

		/**
		 * Number of retries to be executed on the next <code>ServiceInstance</code>. A
		 * <code>ServiceInstance</code> is chosen before each retry call.
		 */
		private int maxRetriesOnNextServiceInstance = 1;

		/**
		 * A {@link Set} of status codes that should trigger a retry.
		 */
		private Set<Integer> retryableStatusCodes = new HashSet<>();

		/**
		 * A {@link Set} of {@link Throwable} classes that should trigger a retry.
		 */
		private Set<Class<? extends Throwable>> retryableExceptions = new HashSet<>(
				Arrays.asList(IOException.class, TimeoutException.class, RetryableStatusCodeException.class,
						org.springframework.cloud.client.loadbalancer.reactive.RetryableStatusCodeException.class));

		/**
		 * Properties for Reactor Retry backoffs in Spring Cloud LoadBalancer.
		 */
		private Backoff backoff = new Backoff();

		/**
		 * Returns true if the load balancer should retry failed requests.
		 * @return True if the load balancer should retry failed requests; false
		 * otherwise.
		 */
		public boolean isEnabled() {
			return this.enabled;
		}

		/**
		 * Sets whether the load balancer should retry failed requests.
		 * @param enabled Whether the load balancer should retry failed requests.
		 */
		public void setEnabled(boolean enabled) {
			this.enabled = enabled;
		}

		public boolean isRetryOnAllOperations() {
			return retryOnAllOperations;
		}

		public void setRetryOnAllOperations(boolean retryOnAllOperations) {
			this.retryOnAllOperations = retryOnAllOperations;
		}

		public int getMaxRetriesOnSameServiceInstance() {
			return maxRetriesOnSameServiceInstance;
		}

		public void setMaxRetriesOnSameServiceInstance(int maxRetriesOnSameServiceInstance) {
			this.maxRetriesOnSameServiceInstance = maxRetriesOnSameServiceInstance;
		}

		public int getMaxRetriesOnNextServiceInstance() {
			return maxRetriesOnNextServiceInstance;
		}

		public void setMaxRetriesOnNextServiceInstance(int maxRetriesOnNextServiceInstance) {
			this.maxRetriesOnNextServiceInstance = maxRetriesOnNextServiceInstance;
		}

		public Set<Integer> getRetryableStatusCodes() {
			return retryableStatusCodes;
		}

		public void setRetryableStatusCodes(Set<Integer> retryableStatusCodes) {
			this.retryableStatusCodes = retryableStatusCodes;
		}

		public Set<Class<? extends Throwable>> getRetryableExceptions() {
			return retryableExceptions;
		}

		public void setRetryableExceptions(Set<Class<? extends Throwable>> retryableExceptions) {
			retryableExceptions
					.add(org.springframework.cloud.client.loadbalancer.reactive.RetryableStatusCodeException.class);
			this.retryableExceptions = retryableExceptions;
		}

		public Backoff getBackoff() {
			return backoff;
		}

		public void setBackoff(Backoff backoff) {
			this.backoff = backoff;
		}

		public boolean isRetryOnAllExceptions() {
			return retryOnAllExceptions;
		}

		public void setRetryOnAllExceptions(boolean retryOnAllExceptions) {
			this.retryOnAllExceptions = retryOnAllExceptions;
		}

		public static class Backoff {

			/**
			 * Indicates whether Reactor Retry backoffs should be applied.
			 */
			private boolean enabled = false;

			/**
			 * Used to set {@link RetryBackoffSpec#minBackoff}.
			 */
			private Duration minBackoff = Duration.ofMillis(5);

			/**
			 * Used to set {@link RetryBackoffSpec#maxBackoff}.
			 */
			private Duration maxBackoff = Duration.ofMillis(Long.MAX_VALUE);

			/**
			 * Used to set {@link RetryBackoffSpec#jitter}.
			 */
			private double jitter = 0.5d;

			public Duration getMinBackoff() {
				return minBackoff;
			}

			public void setMinBackoff(Duration minBackoff) {
				this.minBackoff = minBackoff;
			}

			public Duration getMaxBackoff() {
				return maxBackoff;
			}

			public void setMaxBackoff(Duration maxBackoff) {
				this.maxBackoff = maxBackoff;
			}

			public double getJitter() {
				return jitter;
			}

			public void setJitter(double jitter) {
				this.jitter = jitter;
			}

			public boolean isEnabled() {
				return enabled;
			}

			public void setEnabled(boolean enabled) {
				this.enabled = enabled;
			}

		}

	}

}<|MERGE_RESOLUTION|>--- conflicted
+++ resolved
@@ -72,13 +72,6 @@
 	 */
 	private StickySession stickySession = new StickySession();
 
-<<<<<<< HEAD
-=======
-	/**
-	 * Indicates that raw status codes should be used in {@link ResponseData}.
-	 */
-	private boolean useRawStatusCodeInResponseData;
-
 	/**
 	 * If this flag is set to {@code true},
 	 * {@code ServiceInstanceListSupplier#get(Request request)} method will be implemented
@@ -92,7 +85,6 @@
 	 */
 	private boolean callGetWithRequestOnDelegates;
 
->>>>>>> 354a8946
 	public HealthCheck getHealthCheck() {
 		return healthCheck;
 	}
@@ -144,16 +136,6 @@
 
 	public XForwarded getXForwarded() {
 		return xForwarded;
-	}
-
-<<<<<<< HEAD
-=======
-	public boolean isUseRawStatusCodeInResponseData() {
-		return useRawStatusCodeInResponseData;
-	}
-
-	public void setUseRawStatusCodeInResponseData(boolean useRawStatusCodeInResponseData) {
-		this.useRawStatusCodeInResponseData = useRawStatusCodeInResponseData;
 	}
 
 	/**
@@ -186,7 +168,6 @@
 		this.callGetWithRequestOnDelegates = callGetWithRequestOnDelegates;
 	}
 
->>>>>>> 354a8946
 	public static class StickySession {
 
 		/**
