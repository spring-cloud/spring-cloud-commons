--- conflicted
+++ resolved
@@ -83,8 +83,7 @@
 				LoadBalancedRetryContext lbContext = (LoadBalancedRetryContext) context;
 				serviceInstance = lbContext.getServiceInstance();
 				if (LOG.isDebugEnabled()) {
-					LOG.debug(String.format(
-							"Retrieved service instance from LoadBalancedRetryContext: %s",
+					LOG.debug(String.format("Retrieved service instance from LoadBalancedRetryContext: %s",
 							serviceInstance));
 				}
 			}
@@ -93,6 +92,10 @@
 							loadBalancerFactory.getInstances(serviceName, LoadBalancerLifecycle.class),
 							HttpRequestContext.class, ClientHttpResponse.class, ServiceInstance.class);
 			if (serviceInstance == null) {
+				if (LOG.isDebugEnabled()) {
+					LOG.debug("Service instance retrieved from LoadBalancedRetryContext: was null. "
+							+ "Reattempting service instance selection");
+				}
 				ServiceInstance previousServiceInstance = null;
 				if (context instanceof LoadBalancedRetryContext) {
 					LoadBalancedRetryContext lbContext = (LoadBalancedRetryContext) context;
@@ -103,6 +106,9 @@
 						new RetryableRequestContext(previousServiceInstance, request, hint));
 				supportedLifecycleProcessors.forEach(lifecycle -> lifecycle.onStart(lbRequest));
 				serviceInstance = loadBalancer.choose(serviceName, lbRequest);
+				if (LOG.isDebugEnabled()) {
+					LOG.debug(String.format("Selected service instance: %s", serviceInstance));
+				}
 				if (context instanceof LoadBalancedRetryContext) {
 					LoadBalancedRetryContext lbContext = (LoadBalancedRetryContext) context;
 					lbContext.setServiceInstance(serviceInstance);
@@ -110,22 +116,9 @@
 			}
 			Response<ServiceInstance> lbResponse = new DefaultResponse(serviceInstance);
 			if (serviceInstance == null) {
-<<<<<<< HEAD
 				supportedLifecycleProcessors.forEach(
 						lifecycle -> lifecycle.onComplete(new CompletionContext<ClientHttpResponse, ServiceInstance>(
 								CompletionContext.Status.DISCARD, lbResponse)));
-=======
-				if (LOG.isDebugEnabled()) {
-					LOG.debug(
-							"Service instance retrieved from LoadBalancedRetryContext: was null. "
-									+ "Reattempting service instance selection");
-				}
-				serviceInstance = loadBalancer.choose(serviceName);
-				if (LOG.isDebugEnabled()) {
-					LOG.debug(String.format("Selected service instance: %s",
-							serviceInstance));
-				}
->>>>>>> 8748ef40
 			}
 			ClientHttpResponse response = RetryLoadBalancerInterceptor.this.loadBalancer.execute(serviceName,
 					serviceInstance, requestFactory.createRequest(request, body, execution));
