--- conflicted
+++ resolved
@@ -30,15 +30,6 @@
 
 	private URI uri;
 
-<<<<<<< HEAD
-=======
-	@Deprecated
-	//TODO Remove in 2.0.x
-	public RetryableStatusCodeException(String serviceId, int statusCode) {
-		super(String.format(MESSAGE, serviceId, statusCode));
-	}
-
->>>>>>> 45ebbc59
 	public RetryableStatusCodeException(String serviceId, int statusCode, Object response, URI uri) {
 		super(String.format(MESSAGE, serviceId, statusCode));
 		this.response = response;
