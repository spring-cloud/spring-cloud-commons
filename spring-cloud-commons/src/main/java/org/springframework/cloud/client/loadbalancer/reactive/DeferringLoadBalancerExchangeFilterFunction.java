--- conflicted
+++ resolved
@@ -55,11 +55,7 @@
 		if (delegate == null) {
 			delegate = exchangeFilterFunctionProvider.getIfAvailable();
 			if (delegate == null) {
-<<<<<<< HEAD
-				throw new IllegalStateException("LoadBalancerExchangeFilterFunction not available.");
-=======
 				throw new IllegalStateException("LoadBalancer ExchangeFilterFunction not available.");
->>>>>>> 9b56a8bc
 			}
 		}
 	}
