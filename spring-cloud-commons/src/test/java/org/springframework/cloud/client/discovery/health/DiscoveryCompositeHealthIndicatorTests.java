--- conflicted
+++ resolved
@@ -104,12 +104,5 @@
 		assertEquals("status code was wrong", expected.getCode(), status.getCode());
 		return status;
 	}
-<<<<<<< HEAD
-	
-	public static void main(String[] args) {
-		SpringApplication.run(new Class[]{Config.class,CommonsClientAutoConfiguration.class}, new String[] {"--debug", "--spring.main.webEnvironment=false"});
-	}
-=======
->>>>>>> c9532406
 
 }