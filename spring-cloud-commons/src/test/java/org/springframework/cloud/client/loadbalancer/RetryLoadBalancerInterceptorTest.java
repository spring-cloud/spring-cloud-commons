package org.springframework.cloud.client.loadbalancer;

import java.io.ByteArrayInputStream;
import java.io.IOException;
import java.io.InputStream;
import java.net.URI;
import org.junit.After;
import org.junit.Before;
import org.junit.Test;
import org.junit.runner.RunWith;
import org.mockito.ArgumentMatchers;
import org.mockito.junit.MockitoJUnitRunner;
import org.springframework.cloud.client.ServiceInstance;
import org.springframework.http.HttpRequest;
import org.springframework.http.HttpStatus;
import org.springframework.http.client.ClientHttpRequestExecution;
import org.springframework.http.client.ClientHttpResponse;
import org.springframework.mock.http.client.MockClientHttpResponse;

import org.springframework.retry.RetryCallback;
import org.springframework.retry.RetryContext;
import org.springframework.retry.RetryListener;
import org.springframework.retry.TerminatedRetryException;

import org.springframework.retry.backoff.BackOffContext;
import org.springframework.retry.backoff.BackOffInterruptedException;
import org.springframework.retry.backoff.BackOffPolicy;
import org.springframework.retry.listener.RetryListenerSupport;

import static org.hamcrest.MatcherAssert.assertThat;
import static org.hamcrest.Matchers.is;
import static org.mockito.ArgumentMatchers.nullable;
import static org.mockito.Matchers.any;
import static org.mockito.Matchers.eq;
import static org.mockito.Mockito.mock;
import static org.mockito.Mockito.times;
import static org.mockito.Mockito.verify;
import static org.mockito.Mockito.when;

/**
 * @author Ryan Baxter
 * @author Gang Li
 */
@RunWith(MockitoJUnitRunner.class)
public class RetryLoadBalancerInterceptorTest {

    private LoadBalancerClient client;
    private LoadBalancerRetryProperties lbProperties;
    private LoadBalancerRequestFactory lbRequestFactory;
    private LoadBalancedRetryFactory loadBalancedRetryFactory = new LoadBalancedRetryFactory.DefaultRetryFactory();

    @Before
    public void setUp() throws Exception {
        client = mock(LoadBalancerClient.class);
        lbProperties = new LoadBalancerRetryProperties();
        lbRequestFactory = mock(LoadBalancerRequestFactory.class);

    }

    @After
    public void tearDown() throws Exception {
        client = null;
        lbProperties = null;
    }

    @Test(expected = IOException.class)
    public void interceptDisableRetry() throws Throwable {
        HttpRequest request = mock(HttpRequest.class);
        when(request.getURI()).thenReturn(new URI("http://foo"));
        ServiceInstance serviceInstance = mock(ServiceInstance.class);
        when(client.choose(eq("foo"))).thenReturn(serviceInstance);
        when(client.execute(eq("foo"), eq(serviceInstance), any(LoadBalancerRequest.class))).thenThrow(new IOException());
        lbProperties.setEnabled(false);
        RetryLoadBalancerInterceptor interceptor = new RetryLoadBalancerInterceptor(client, lbProperties,
                lbRequestFactory, loadBalancedRetryFactory);
        byte[] body = new byte[]{};
        ClientHttpRequestExecution execution = mock(ClientHttpRequestExecution.class);

        when(this.lbRequestFactory.createRequest(any(), any(), any())).thenReturn(mock(LoadBalancerRequest.class));

        interceptor.intercept(request, body, execution);
        verify(lbRequestFactory).createRequest(request, body, execution);
    }

    @Test(expected = IllegalStateException.class)
    public void interceptInvalidHost() throws Throwable {
        HttpRequest request = mock(HttpRequest.class);
        when(request.getURI()).thenReturn(new URI("http://foo_underscore"));
        lbProperties.setEnabled(true);
        RetryLoadBalancerInterceptor interceptor = new RetryLoadBalancerInterceptor(client, lbProperties, lbRequestFactory,
                loadBalancedRetryFactory);
        byte[] body = new byte[]{};
        ClientHttpRequestExecution execution = mock(ClientHttpRequestExecution.class);
        interceptor.intercept(request, body, execution);
    }

    @Test
    public void interceptNeverRetry() throws Throwable {
        HttpRequest request = mock(HttpRequest.class);
        when(request.getURI()).thenReturn(new URI("http://foo"));
        ClientHttpResponse clientHttpResponse = new MockClientHttpResponse(new byte[]{}, HttpStatus.OK);
        ServiceInstance serviceInstance = mock(ServiceInstance.class);
        when(client.choose(eq("foo"))).thenReturn(serviceInstance);
        when(client.execute(eq("foo"), eq(serviceInstance), any(LoadBalancerRequest.class))).thenReturn(clientHttpResponse);
        when(this.lbRequestFactory.createRequest(any(), any(), any())).thenReturn(mock(LoadBalancerRequest.class));
        lbProperties.setEnabled(true);
        RetryLoadBalancerInterceptor interceptor = new RetryLoadBalancerInterceptor(client, lbProperties,
                lbRequestFactory, loadBalancedRetryFactory);
        byte[] body = new byte[]{};
        ClientHttpRequestExecution execution = mock(ClientHttpRequestExecution.class);
        interceptor.intercept(request, body, execution);
        verify(lbRequestFactory).createRequest(request, body, execution);
    }

    @Test
    public void interceptSuccess() throws Throwable {
        HttpRequest request = mock(HttpRequest.class);
        when(request.getURI()).thenReturn(new URI("http://foo"));
        ClientHttpResponse clientHttpResponse = new MockClientHttpResponse(new byte[]{}, HttpStatus.OK);
        LoadBalancedRetryPolicy policy = mock(LoadBalancedRetryPolicy.class);
<<<<<<< HEAD
=======
        LoadBalancedRetryPolicyFactory lbRetryPolicyFactory = mock(LoadBalancedRetryPolicyFactory.class);
        when(lbRetryPolicyFactory.create(eq("foo"), any(ServiceInstanceChooser.class))).thenReturn(policy);
>>>>>>> 45ebbc59
        ServiceInstance serviceInstance = mock(ServiceInstance.class);
        when(client.choose(eq("foo"))).thenReturn(serviceInstance);
        when(client.execute(eq("foo"), eq(serviceInstance), any(LoadBalancerRequest.class))).thenReturn(clientHttpResponse);
		when(this.lbRequestFactory.createRequest(any(), any(), any())).thenReturn(mock(LoadBalancerRequest.class));
        lbProperties.setEnabled(true);
        RetryLoadBalancerInterceptor interceptor = new RetryLoadBalancerInterceptor(client, lbProperties,
                lbRequestFactory, new MyLoadBalancedRetryFactory(policy));
        byte[] body = new byte[]{};
        ClientHttpRequestExecution execution = mock(ClientHttpRequestExecution.class);
        ClientHttpResponse rsp = interceptor.intercept(request, body, execution);
        assertThat(rsp, is(clientHttpResponse));
        verify(lbRequestFactory).createRequest(request, body, execution);
    }

    @Test
    public void interceptRetryOnStatusCode() throws Throwable {
        HttpRequest request = mock(HttpRequest.class);
        when(request.getURI()).thenReturn(new URI("http://foo"));
        InputStream notFoundStream = mock(InputStream.class);
        when(notFoundStream.read(any(byte[].class))).thenReturn(-1);
        ClientHttpResponse clientHttpResponseNotFound = new MockClientHttpResponse(notFoundStream, HttpStatus.NOT_FOUND);
        ClientHttpResponse clientHttpResponseOk = new MockClientHttpResponse(new byte[]{}, HttpStatus.OK);
        LoadBalancedRetryPolicy policy = mock(LoadBalancedRetryPolicy.class);
        when(policy.retryableStatusCode(eq(HttpStatus.NOT_FOUND.value()))).thenReturn(true);
        when(policy.canRetryNextServer(any(LoadBalancedRetryContext.class))).thenReturn(true);
<<<<<<< HEAD
=======
        LoadBalancedRetryPolicyFactory lbRetryPolicyFactory = mock(LoadBalancedRetryPolicyFactory.class);
        when(lbRetryPolicyFactory.create(eq("foo"), any(ServiceInstanceChooser.class))).thenReturn(policy);
>>>>>>> 45ebbc59
        ServiceInstance serviceInstance = mock(ServiceInstance.class);
        when(client.choose(eq("foo"))).thenReturn(serviceInstance);
        when(client.execute(eq("foo"), eq(serviceInstance), nullable(LoadBalancerRequest.class))).
                thenReturn(clientHttpResponseNotFound).thenReturn(clientHttpResponseOk);
        lbProperties.setEnabled(true);
        RetryLoadBalancerInterceptor interceptor = new RetryLoadBalancerInterceptor(client, lbProperties,
                lbRequestFactory, new MyLoadBalancedRetryFactory(policy));
        byte[] body = new byte[]{};
        ClientHttpRequestExecution execution = mock(ClientHttpRequestExecution.class);
        ClientHttpResponse rsp = interceptor.intercept(request, body, execution);
        verify(client, times(2)).execute(eq("foo"), eq(serviceInstance), nullable(LoadBalancerRequest.class));
        verify(notFoundStream, times(1)).close();
        assertThat(rsp, is(clientHttpResponseOk));
        verify(lbRequestFactory, times(2)).createRequest(request, body, execution);
    }

    @Test
    public void interceptRetryFailOnStatusCode() throws Throwable {
        HttpRequest request = mock(HttpRequest.class);
        when(request.getURI()).thenReturn(new URI("http://foo"));

        InputStream notFoundStream = new ByteArrayInputStream("foo".getBytes());
        ClientHttpResponse clientHttpResponseNotFound = new MockClientHttpResponse(notFoundStream, HttpStatus.NOT_FOUND);

        LoadBalancedRetryPolicy policy = mock(LoadBalancedRetryPolicy.class);
        when(policy.retryableStatusCode(eq(HttpStatus.NOT_FOUND.value()))).thenReturn(true);
        when(policy.canRetryNextServer(any(LoadBalancedRetryContext.class))).thenReturn(false);

        ServiceInstance serviceInstance = mock(ServiceInstance.class);
        when(client.choose(eq("foo"))).thenReturn(serviceInstance);
        when(client.execute(eq("foo"), eq(serviceInstance), ArgumentMatchers.<LoadBalancerRequest<ClientHttpResponse>>any()))
                .thenReturn(clientHttpResponseNotFound);

        lbProperties.setEnabled(true);
        RetryLoadBalancerInterceptor interceptor = new RetryLoadBalancerInterceptor(client, lbProperties, lbRetryPolicyFactory, lbRequestFactory,
        new LoadBalancedBackOffPolicyFactory.NoBackOffPolicyFactory(), new LoadBalancedRetryListenerFactory.DefaultRetryListenerFactory());
        byte[] body = new byte[]{};
        ClientHttpRequestExecution execution = mock(ClientHttpRequestExecution.class);

<<<<<<< HEAD
        RetryLoadBalancerInterceptor interceptor = new RetryLoadBalancerInterceptor(client, lbProperties,
                lbRequestFactory, new MyLoadBalancedRetryFactory(policy));
=======
>>>>>>> 45ebbc59
        ClientHttpResponse rsp = interceptor.intercept(request, body, execution);

        verify(client, times(1)).execute(eq("foo"), eq(serviceInstance),
                ArgumentMatchers.<LoadBalancerRequest<ClientHttpResponse>>any());
        verify(lbRequestFactory, times(1)).createRequest(request, body, execution);
        verify(policy, times(2)).canRetryNextServer(any(LoadBalancedRetryContext.class));

        //call twice in a retry attempt
        byte[] content = new byte[1024];
        int length = rsp.getBody().read(content);
        assertThat(length, is("foo".getBytes().length));
        assertThat(new String(content, 0, length), is("foo"));
    }

    @Test
    public void interceptRetry() throws Throwable {
        HttpRequest request = mock(HttpRequest.class);
        when(request.getURI()).thenReturn(new URI("http://foo"));
        ClientHttpResponse clientHttpResponse = new MockClientHttpResponse(new byte[]{}, HttpStatus.OK);
        LoadBalancedRetryPolicy policy = mock(LoadBalancedRetryPolicy.class);
        when(policy.canRetryNextServer(any(LoadBalancedRetryContext.class))).thenReturn(true);
        MyBackOffPolicy backOffPolicy = new MyBackOffPolicy();
        ServiceInstance serviceInstance = mock(ServiceInstance.class);
        when(client.choose(eq("foo"))).thenReturn(serviceInstance);
        when(client.execute(eq("foo"), eq(serviceInstance), any(LoadBalancerRequest.class))).thenThrow(new IOException()).thenReturn(clientHttpResponse);
		when(this.lbRequestFactory.createRequest(any(), any(), any())).thenReturn(mock(LoadBalancerRequest.class));
        lbProperties.setEnabled(true);
        RetryLoadBalancerInterceptor interceptor = new RetryLoadBalancerInterceptor(client, lbProperties, lbRequestFactory,
                new MyLoadBalancedRetryFactory(policy, backOffPolicy));
        byte[] body = new byte[]{};
        ClientHttpRequestExecution execution = mock(ClientHttpRequestExecution.class);
        ClientHttpResponse rsp = interceptor.intercept(request, body, execution);
        verify(client, times(2)).execute(eq("foo"), eq(serviceInstance), any(LoadBalancerRequest.class));
        assertThat(rsp, is(clientHttpResponse));
        verify(lbRequestFactory, times(2)).createRequest(request, body, execution);
        assertThat(backOffPolicy.getBackoffAttempts(), is(1));
    }

    @Test(expected = IOException.class)
    public void interceptFailedRetry() throws Exception {
        HttpRequest request = mock(HttpRequest.class);
        when(request.getURI()).thenReturn(new URI("http://foo"));
        ClientHttpResponse clientHttpResponse = new MockClientHttpResponse(new byte[]{}, HttpStatus.OK);
        LoadBalancedRetryPolicy policy = mock(LoadBalancedRetryPolicy.class);
        when(policy.canRetryNextServer(any(LoadBalancedRetryContext.class))).thenReturn(false);
        ServiceInstance serviceInstance = mock(ServiceInstance.class);
        when(client.choose(eq("foo"))).thenReturn(serviceInstance);
        when(client.execute(eq("foo"), eq(serviceInstance), any(LoadBalancerRequest.class))).thenThrow(new IOException()).thenReturn(clientHttpResponse);
		when(this.lbRequestFactory.createRequest(any(), any(), any())).thenReturn(mock(LoadBalancerRequest.class));
        lbProperties.setEnabled(true);
        RetryLoadBalancerInterceptor interceptor = new RetryLoadBalancerInterceptor(client, lbProperties,
                lbRequestFactory, new MyLoadBalancedRetryFactory(policy));
        byte[] body = new byte[]{};
        ClientHttpRequestExecution execution = mock(ClientHttpRequestExecution.class);
        interceptor.intercept(request, body, execution);
        verify(lbRequestFactory).createRequest(request, body, execution);
    }

    @Test
    public void retryListenerTest() throws Throwable {
        HttpRequest request = mock(HttpRequest.class);
        when(request.getURI()).thenReturn(new URI("http://listener"));
        ClientHttpResponse clientHttpResponse = new MockClientHttpResponse(new byte[]{}, HttpStatus.OK);
        LoadBalancedRetryPolicy policy = mock(LoadBalancedRetryPolicy.class);
        when(policy.canRetryNextServer(any(LoadBalancedRetryContext.class))).thenReturn(true);
        MyBackOffPolicy backOffPolicy = new MyBackOffPolicy();
        ServiceInstance serviceInstance = mock(ServiceInstance.class);
        when(client.choose(eq("listener"))).thenReturn(serviceInstance);
        when(client.execute(eq("listener"), eq(serviceInstance), any(LoadBalancerRequest.class))).thenThrow(new IOException()).thenReturn(clientHttpResponse);
        lbProperties.setEnabled(true);
        MyRetryListener retryListener = new MyRetryListener();
        when(this.lbRequestFactory.createRequest(any(), any(), any())).thenReturn(mock(LoadBalancerRequest.class));
        RetryLoadBalancerInterceptor interceptor = new RetryLoadBalancerInterceptor(client, lbProperties, lbRequestFactory,
            new MyLoadBalancedRetryFactory(policy, backOffPolicy, new RetryListener[]{retryListener}));
        byte[] body = new byte[]{};
        ClientHttpRequestExecution execution = mock(ClientHttpRequestExecution.class);
        ClientHttpResponse rsp = interceptor.intercept(request, body, execution);
        verify(client, times(2)).execute(eq("listener"), eq(serviceInstance), any(LoadBalancerRequest.class));
        assertThat(rsp, is(clientHttpResponse));
        verify(lbRequestFactory, times(2)).createRequest(request, body, execution);
        assertThat(backOffPolicy.getBackoffAttempts(), is(1));
        assertThat(retryListener.getOnError(), is(1));
    }

    @Test(expected = TerminatedRetryException.class)
    public void retryListenerTestNoRetry() throws Throwable {
        HttpRequest request = mock(HttpRequest.class);
        when(request.getURI()).thenReturn(new URI("http://noRetry"));
        LoadBalancedRetryPolicy policy = mock(LoadBalancedRetryPolicy.class);
        MyBackOffPolicy backOffPolicy = new MyBackOffPolicy();
        lbProperties.setEnabled(true);
        RetryListener myRetryListener = new RetryListenerSupport(){
            @Override
            public <T, E extends Throwable> boolean open(RetryContext context, RetryCallback<T, E> callback) {
                return false;
            }
        };
        RetryLoadBalancerInterceptor interceptor = new RetryLoadBalancerInterceptor(client, lbProperties, lbRequestFactory,
            new MyLoadBalancedRetryFactory(policy, backOffPolicy, new RetryListener[]{myRetryListener}));
        ClientHttpRequestExecution execution = mock(ClientHttpRequestExecution.class);
<<<<<<< HEAD
        interceptor.intercept(request, new byte[]{}, execution);
=======
        interceptor.intercept(request, body, execution);
>>>>>>> 45ebbc59
    }

    @Test
    public void retryWithDefaultConstructorTest() throws Throwable {
        HttpRequest request = mock(HttpRequest.class);
        when(request.getURI()).thenReturn(new URI("http://default"));
        ClientHttpResponse clientHttpResponse = new MockClientHttpResponse(new byte[]{}, HttpStatus.OK);
        LoadBalancedRetryPolicy policy = mock(LoadBalancedRetryPolicy.class);
        when(policy.canRetryNextServer(any(LoadBalancedRetryContext.class))).thenReturn(true);
        MyBackOffPolicy backOffPolicy = new MyBackOffPolicy();
        ServiceInstance serviceInstance = mock(ServiceInstance.class);
        when(client.choose(eq("default"))).thenReturn(serviceInstance);
        when(client.execute(eq("default"), eq(serviceInstance), any(LoadBalancerRequest.class))).thenThrow(new IOException()).thenReturn(clientHttpResponse);
        lbProperties.setEnabled(true);
        when(this.lbRequestFactory.createRequest(any(), any(), any())).thenReturn(mock(LoadBalancerRequest.class));
<<<<<<< HEAD
        RetryLoadBalancerInterceptor interceptor = new RetryLoadBalancerInterceptor(client, lbProperties, lbRequestFactory,
            new MyLoadBalancedRetryFactory(policy, backOffPolicy));
=======
        RetryLoadBalancerInterceptor interceptor = new RetryLoadBalancerInterceptor(client, lbProperties, lbRetryPolicyFactory, lbRequestFactory,
            backOffPolicyFactory, new LoadBalancedRetryListenerFactory.DefaultRetryListenerFactory());
>>>>>>> 45ebbc59
        byte[] body = new byte[]{};
        ClientHttpRequestExecution execution = mock(ClientHttpRequestExecution.class);
        ClientHttpResponse rsp = interceptor.intercept(request, body, execution);
        verify(client, times(2)).execute(eq("default"), eq(serviceInstance), any(LoadBalancerRequest.class));
        assertThat(rsp, is(clientHttpResponse));
        verify(lbRequestFactory, times(2)).createRequest(request, body, execution);
        assertThat(backOffPolicy.getBackoffAttempts(), is(1));
    }

    class MyLoadBalancedRetryFactory extends LoadBalancedRetryFactory.DefaultRetryFactory {
        private LoadBalancedRetryPolicy loadBalancedRetryPolicy;
        private BackOffPolicy backOffPolicy;
        private RetryListener[] retryListeners;

        public MyLoadBalancedRetryFactory(LoadBalancedRetryPolicy loadBalancedRetryPolicy) {
            this.loadBalancedRetryPolicy = loadBalancedRetryPolicy;
        }

        public MyLoadBalancedRetryFactory(LoadBalancedRetryPolicy loadBalancedRetryPolicy, BackOffPolicy backOffPolicy) {
        	this(loadBalancedRetryPolicy);
        	this.backOffPolicy = backOffPolicy;
		}

		public MyLoadBalancedRetryFactory(LoadBalancedRetryPolicy loadBalancedRetryPolicy, BackOffPolicy backOffPolicy,
										  RetryListener[] retryListeners) {
        	this(loadBalancedRetryPolicy, backOffPolicy);
        	this.retryListeners = retryListeners;
		}

        @Override
        public LoadBalancedRetryPolicy createRetryPolicy(String service, ServiceInstanceChooser serviceInstanceChooser) {
            return loadBalancedRetryPolicy;
        }

		@Override
		public BackOffPolicy createBackOffPolicy(String service) {
			if(backOffPolicy == null) {
				return super.createBackOffPolicy(service);
			} else {
				return backOffPolicy;
			}
		}

		@Override
		public RetryListener[] createRetryListeners(String service) {
			if(retryListeners == null) {
				return super.createRetryListeners(service);
			} else {
				return retryListeners;
			}
		}
	}

    class MyBackOffPolicy implements BackOffPolicy {

        private int backoffAttempts = 0;

        @Override
        public BackOffContext start(RetryContext retryContext) {
            return new BackOffContext() {
                @Override
                protected Object clone() throws CloneNotSupportedException {
                    return super.clone();
                }
            };
        }

        @Override
        public void backOff(BackOffContext backOffContext) throws BackOffInterruptedException {
            backoffAttempts++;
        }

        int getBackoffAttempts() {
            return backoffAttempts;
        }
    }

    class MyRetryListener extends RetryListenerSupport {

        private int onError = 0;

		@Override
		public <T, E extends Throwable> void onError(RetryContext retryContext, RetryCallback<T, E> retryCallback, Throwable throwable) {
            onError++;
		}

        int getOnError() {
            return onError;
        }
	}
}<|MERGE_RESOLUTION|>--- conflicted
+++ resolved
@@ -118,11 +118,6 @@
         when(request.getURI()).thenReturn(new URI("http://foo"));
         ClientHttpResponse clientHttpResponse = new MockClientHttpResponse(new byte[]{}, HttpStatus.OK);
         LoadBalancedRetryPolicy policy = mock(LoadBalancedRetryPolicy.class);
-<<<<<<< HEAD
-=======
-        LoadBalancedRetryPolicyFactory lbRetryPolicyFactory = mock(LoadBalancedRetryPolicyFactory.class);
-        when(lbRetryPolicyFactory.create(eq("foo"), any(ServiceInstanceChooser.class))).thenReturn(policy);
->>>>>>> 45ebbc59
         ServiceInstance serviceInstance = mock(ServiceInstance.class);
         when(client.choose(eq("foo"))).thenReturn(serviceInstance);
         when(client.execute(eq("foo"), eq(serviceInstance), any(LoadBalancerRequest.class))).thenReturn(clientHttpResponse);
@@ -148,11 +143,6 @@
         LoadBalancedRetryPolicy policy = mock(LoadBalancedRetryPolicy.class);
         when(policy.retryableStatusCode(eq(HttpStatus.NOT_FOUND.value()))).thenReturn(true);
         when(policy.canRetryNextServer(any(LoadBalancedRetryContext.class))).thenReturn(true);
-<<<<<<< HEAD
-=======
-        LoadBalancedRetryPolicyFactory lbRetryPolicyFactory = mock(LoadBalancedRetryPolicyFactory.class);
-        when(lbRetryPolicyFactory.create(eq("foo"), any(ServiceInstanceChooser.class))).thenReturn(policy);
->>>>>>> 45ebbc59
         ServiceInstance serviceInstance = mock(ServiceInstance.class);
         when(client.choose(eq("foo"))).thenReturn(serviceInstance);
         when(client.execute(eq("foo"), eq(serviceInstance), nullable(LoadBalancerRequest.class))).
@@ -187,16 +177,10 @@
                 .thenReturn(clientHttpResponseNotFound);
 
         lbProperties.setEnabled(true);
-        RetryLoadBalancerInterceptor interceptor = new RetryLoadBalancerInterceptor(client, lbProperties, lbRetryPolicyFactory, lbRequestFactory,
-        new LoadBalancedBackOffPolicyFactory.NoBackOffPolicyFactory(), new LoadBalancedRetryListenerFactory.DefaultRetryListenerFactory());
-        byte[] body = new byte[]{};
-        ClientHttpRequestExecution execution = mock(ClientHttpRequestExecution.class);
-
-<<<<<<< HEAD
+        byte[] body = new byte[]{};
+        ClientHttpRequestExecution execution = mock(ClientHttpRequestExecution.class);
         RetryLoadBalancerInterceptor interceptor = new RetryLoadBalancerInterceptor(client, lbProperties,
                 lbRequestFactory, new MyLoadBalancedRetryFactory(policy));
-=======
->>>>>>> 45ebbc59
         ClientHttpResponse rsp = interceptor.intercept(request, body, execution);
 
         verify(client, times(1)).execute(eq("foo"), eq(serviceInstance),
@@ -297,11 +281,7 @@
         RetryLoadBalancerInterceptor interceptor = new RetryLoadBalancerInterceptor(client, lbProperties, lbRequestFactory,
             new MyLoadBalancedRetryFactory(policy, backOffPolicy, new RetryListener[]{myRetryListener}));
         ClientHttpRequestExecution execution = mock(ClientHttpRequestExecution.class);
-<<<<<<< HEAD
         interceptor.intercept(request, new byte[]{}, execution);
-=======
-        interceptor.intercept(request, body, execution);
->>>>>>> 45ebbc59
     }
 
     @Test
@@ -317,13 +297,8 @@
         when(client.execute(eq("default"), eq(serviceInstance), any(LoadBalancerRequest.class))).thenThrow(new IOException()).thenReturn(clientHttpResponse);
         lbProperties.setEnabled(true);
         when(this.lbRequestFactory.createRequest(any(), any(), any())).thenReturn(mock(LoadBalancerRequest.class));
-<<<<<<< HEAD
         RetryLoadBalancerInterceptor interceptor = new RetryLoadBalancerInterceptor(client, lbProperties, lbRequestFactory,
             new MyLoadBalancedRetryFactory(policy, backOffPolicy));
-=======
-        RetryLoadBalancerInterceptor interceptor = new RetryLoadBalancerInterceptor(client, lbProperties, lbRetryPolicyFactory, lbRequestFactory,
-            backOffPolicyFactory, new LoadBalancedRetryListenerFactory.DefaultRetryListenerFactory());
->>>>>>> 45ebbc59
         byte[] body = new byte[]{};
         ClientHttpRequestExecution execution = mock(ClientHttpRequestExecution.class);
         ClientHttpResponse rsp = interceptor.intercept(request, body, execution);
