--- conflicted
+++ resolved
@@ -19,10 +19,6 @@
 
 import org.springframework.retry.RetryCallback;
 import org.springframework.retry.RetryContext;
-<<<<<<< HEAD
-import org.springframework.retry.RetryException;
-=======
->>>>>>> 13237ee3
 import org.springframework.retry.RetryListener;
 import org.springframework.retry.TerminatedRetryException;
 
@@ -279,10 +275,7 @@
         when(client.execute(eq("listener"), eq(serviceInstance), any(LoadBalancerRequest.class))).thenThrow(new IOException()).thenReturn(clientHttpResponse);
         lbProperties.setEnabled(true);
         MyRetryListeners retryListeners = new MyRetryListeners();
-<<<<<<< HEAD
-=======
         when(this.lbRequestFactory.createRequest(any(), any(), any())).thenReturn(mock(LoadBalancerRequest.class));
->>>>>>> 13237ee3
         RetryLoadBalancerInterceptor interceptor = new RetryLoadBalancerInterceptor(client, lbProperties, lbRetryPolicyFactory, lbRequestFactory,
             backOffPolicyFactory, retryListeners);
         byte[] body = new byte[]{};
@@ -301,32 +294,19 @@
         when(request.getURI()).thenReturn(new URI("http://noRetry"));
         ClientHttpResponse clientHttpResponse = new MockClientHttpResponse(new byte[]{}, HttpStatus.OK);
         LoadBalancedRetryPolicy policy = mock(LoadBalancedRetryPolicy.class);
-<<<<<<< HEAD
-        when(policy.canRetryNextServer(any(LoadBalancedRetryContext.class))).thenReturn(true);
-=======
->>>>>>> 13237ee3
         LoadBalancedRetryPolicyFactory lbRetryPolicyFactory = mock(LoadBalancedRetryPolicyFactory.class);
         when(lbRetryPolicyFactory.create(eq("noRetry"), any(ServiceInstanceChooser.class))).thenReturn(policy);
         LoadBalancedBackOffPolicyFactory backOffPolicyFactory = mock(LoadBalancedBackOffPolicyFactory.class);
         MyBackOffPolicy backOffPolicy = new MyBackOffPolicy();
         when(backOffPolicyFactory.createBackOffPolicy(eq("noRetry"))).thenReturn(backOffPolicy);
         ServiceInstance serviceInstance = mock(ServiceInstance.class);
-<<<<<<< HEAD
-        when(client.choose(eq("noRetry"))).thenReturn(serviceInstance);
-        when(client.execute(eq("noRetry"), eq(serviceInstance), any(LoadBalancerRequest.class))).thenThrow(new IOException()).thenReturn(clientHttpResponse);
-=======
->>>>>>> 13237ee3
         lbProperties.setEnabled(true);
         MyRetryListenersNotRetry retryListeners = new MyRetryListenersNotRetry();
         RetryLoadBalancerInterceptor interceptor = new RetryLoadBalancerInterceptor(client, lbProperties, lbRetryPolicyFactory, lbRequestFactory,
             backOffPolicyFactory, retryListeners);
         byte[] body = new byte[]{};
         ClientHttpRequestExecution execution = mock(ClientHttpRequestExecution.class);
-<<<<<<< HEAD
-        ClientHttpResponse rsp = interceptor.intercept(request, body, execution);
-=======
         interceptor.intercept(request, body, execution);
->>>>>>> 13237ee3
     }
 
     @Test
@@ -345,14 +325,9 @@
         when(client.choose(eq("default"))).thenReturn(serviceInstance);
         when(client.execute(eq("default"), eq(serviceInstance), any(LoadBalancerRequest.class))).thenThrow(new IOException()).thenReturn(clientHttpResponse);
         lbProperties.setEnabled(true);
-<<<<<<< HEAD
-        RetryLoadBalancerInterceptor interceptor = new RetryLoadBalancerInterceptor(client, lbProperties, lbRetryPolicyFactory, lbRequestFactory,
-            backOffPolicyFactory);
-=======
         when(this.lbRequestFactory.createRequest(any(), any(), any())).thenReturn(mock(LoadBalancerRequest.class));
         RetryLoadBalancerInterceptor interceptor = new RetryLoadBalancerInterceptor(client, lbProperties, lbRetryPolicyFactory, lbRequestFactory,
             backOffPolicyFactory, new LoadBalancedRetryListenerFactory.DefaultRetryListenerFactory());
->>>>>>> 13237ee3
         byte[] body = new byte[]{};
         ClientHttpRequestExecution execution = mock(ClientHttpRequestExecution.class);
         ClientHttpResponse rsp = interceptor.intercept(request, body, execution);
@@ -410,11 +385,7 @@
             }};
         }
 
-<<<<<<< HEAD
-        public int getOnError() {
-=======
         int getOnError() {
->>>>>>> 13237ee3
             return onError;
         }
     }
