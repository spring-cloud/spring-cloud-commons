--- conflicted
+++ resolved
@@ -126,7 +126,6 @@
 		return this.contexts.get(name);
 	}
 
-<<<<<<< HEAD
 	public GenericApplicationContext createContext(String name) {
 		GenericApplicationContext context = buildContext(name);
 		// there's an AOT initializer for this context
@@ -143,28 +142,6 @@
 	public void registerBeans(String name, GenericApplicationContext context) {
 		Assert.isInstanceOf(AnnotationConfigRegistry.class, context);
 		AnnotationConfigRegistry registry = (AnnotationConfigRegistry) context;
-=======
-	protected AnnotationConfigApplicationContext createContext(String name) {
-		// https://github.com/spring-cloud/spring-cloud-netflix/issues/3101
-		// https://github.com/spring-cloud/spring-cloud-openfeign/issues/475
-		ClassLoader classLoader = getClass().getClassLoader();
-		AnnotationConfigApplicationContext context;
-		if (this.parent != null) {
-			DefaultListableBeanFactory beanFactory = new DefaultListableBeanFactory();
-			if (parent instanceof ConfigurableApplicationContext) {
-				beanFactory.setBeanClassLoader(
-						((ConfigurableApplicationContext) parent).getBeanFactory().getBeanClassLoader());
-			}
-			else {
-				beanFactory.setBeanClassLoader(classLoader);
-			}
-			context = new AnnotationConfigApplicationContext(beanFactory);
-		}
-		else {
-			context = new AnnotationConfigApplicationContext();
-		}
-		context.setClassLoader(classLoader);
->>>>>>> 464a9820
 		if (this.configurations.containsKey(name)) {
 			for (Class<?> configuration : this.configurations.get(name).getConfiguration()) {
 				registry.register(configuration);
